--- conflicted
+++ resolved
@@ -270,18 +270,6 @@
           workspace_member: node/sync
           cache_key: v3.0.0-rust-1.82.0-node-sync-cache
 
-<<<<<<< HEAD
-  node-sync-locators:
-    docker:
-      - image: cimg/rust:1.82.0 # Attention - Change the MSRV in Cargo.toml and rust-toolchain as well
-    resource_class: << pipeline.parameters.medium >>
-    steps:
-      - run_serial:
-          workspace_member: node/sync/locators
-          cache_key: v3.0.0-rust-1.82.0-node-sync-locators-cache
-
-=======
->>>>>>> 7946e6bf
   check-fmt:
     docker:
       - image: cimg/rust:1.82.0 # Attention - Change the MSRV in Cargo.toml and rust-toolchain as well
